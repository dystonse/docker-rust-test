<<<<<<< HEAD
use prost::Message; // need to use this, otherwise FeedMessage won't have a `decode` method

use std::collections::HashMap;
use std::env;
use std::error::Error;
use std::ffi::OsString;
use std::fs::File;
use std::io::prelude::*;
use std::process;

use gtfs_rt::FeedMessage;

mod gtfs;

/// Reads the pb file at the given path and prints each trip update, usind some data from the routes
fn read_pb(file_path: OsString, routes: &mut HashMap<String, gtfs::Route>) -> Result<(), Box<dyn Error>> {
    let mut file = File::open(file_path)?;
    let mut vec = Vec::<u8>::new();

    // suboptimal, I'd rather not read the whole file into memory, but maybe Prost just works like this
    file.read_to_end(&mut vec)?;
    let message = FeedMessage::decode(&vec)?;

    // `message.entity` is actually a collection of entities
    for entity in message.entity {
        if let Some(trip_update) = entity.trip_update {
            // the fields of trip_update are Options, so we need to handle the case that they are missing.
            let route_id = trip_update.trip.route_id.expect("Trip needs route_id");
            let start_time = trip_update.trip.start_time.expect("Trip needs start_time");
            println!("Trip update for Route {:?} at {}", routes.get(&route_id).expect("Route nicht gefunden").route_short_name, start_time);
        }
    }
    Ok(())
}

/// Returns the first positional argument sent to this process. If there are no
=======
use std::env;
use std::error::Error;
use std::ffi::OsString;
use gtfs_structures::Gtfs;

use mysql::*;

mod importer;

// This is handy, because mysql defines its own Result type and we don't 
// want to repeat std::result::Result
type FnResult<R> = std::result::Result<R, Box<dyn Error>>;


/// Opens a connection to a database and returns the resulting connection pool. 
/// Takes configuration values from DB_PASSWORD, DB_USER, DB_HOST, DB_PORT and DB_DATABASE
/// environment variables. For all values except DB_PASSWORD a default is provided.
fn open_db() -> FnResult<Pool>  {
    let password = env::var("DB_PASSWORD")?;
    let user = env::var("DB_USER").unwrap_or(String::from("dystonse"));
    let host = env::var("DB_HOST").unwrap_or(String::from("localhost"));
    let port = env::var("DB_PORT").unwrap_or(String::from("3306"));
    let database = env::var("DB_DATABASE").unwrap_or(String::from("dystonse"));
    let url = format!("mysql://{}:{}@{}:{}/{}", user, password, host, port, database);
    let pool = Pool::new(url)?;
    
    Ok(pool)
}

/// Returns the nth positional argument sent to this process. If there are not enough
>>>>>>> 9ac8572c
/// positional arguments, then this returns an error.
fn get_nth_arg(n: usize) -> FnResult<OsString> {
    match env::args_os().nth(n) {
        None => Err(From::from("Expected at least n argument(s), but got less.")),
        Some(file_path) => Ok(file_path),
    }
}

<<<<<<< HEAD
fn real_main() -> Result<(), Box<dyn Error>> {
    let mut routes: HashMap<String, gtfs::Route> = HashMap::new();

    gtfs::read_csv(get_nth_arg(1)?, &mut routes)?;
    read_pb(get_nth_arg(2)?, &mut routes)?;
=======
/// Opens the database, reads schedule and transfers realtime data from 
/// protobuffer file into the database.
/// gtfs is read from the first command line parameter (url or path to zip or directory)
/// gtfsrt is read from the second command line parameter (path to pb file)
fn main() -> FnResult<()> {
    
    let gtfs_schedule_filename = get_nth_arg(1)?;
    let gtfs_schedule_filename = gtfs_schedule_filename.to_str().expect("invalid OsString");
    let gtfs_realtime_filename = get_nth_arg(2)?;
    let gtfs_realtime_filename = gtfs_realtime_filename.to_str().expect("invalid OsString");
    let pool = open_db()?;
    let gtfs = Gtfs::new(gtfs_schedule_filename).expect("Gtfs deserialisierung");
    let mut imp = importer::Importer::new(&gtfs, &pool).expect("Could not create importer");
    imp.import_realtime_into_database(gtfs_realtime_filename)?;
>>>>>>> 9ac8572c
    Ok(())
}<|MERGE_RESOLUTION|>--- conflicted
+++ resolved
@@ -1,41 +1,3 @@
-<<<<<<< HEAD
-use prost::Message; // need to use this, otherwise FeedMessage won't have a `decode` method
-
-use std::collections::HashMap;
-use std::env;
-use std::error::Error;
-use std::ffi::OsString;
-use std::fs::File;
-use std::io::prelude::*;
-use std::process;
-
-use gtfs_rt::FeedMessage;
-
-mod gtfs;
-
-/// Reads the pb file at the given path and prints each trip update, usind some data from the routes
-fn read_pb(file_path: OsString, routes: &mut HashMap<String, gtfs::Route>) -> Result<(), Box<dyn Error>> {
-    let mut file = File::open(file_path)?;
-    let mut vec = Vec::<u8>::new();
-
-    // suboptimal, I'd rather not read the whole file into memory, but maybe Prost just works like this
-    file.read_to_end(&mut vec)?;
-    let message = FeedMessage::decode(&vec)?;
-
-    // `message.entity` is actually a collection of entities
-    for entity in message.entity {
-        if let Some(trip_update) = entity.trip_update {
-            // the fields of trip_update are Options, so we need to handle the case that they are missing.
-            let route_id = trip_update.trip.route_id.expect("Trip needs route_id");
-            let start_time = trip_update.trip.start_time.expect("Trip needs start_time");
-            println!("Trip update for Route {:?} at {}", routes.get(&route_id).expect("Route nicht gefunden").route_short_name, start_time);
-        }
-    }
-    Ok(())
-}
-
-/// Returns the first positional argument sent to this process. If there are no
-=======
 use std::env;
 use std::error::Error;
 use std::ffi::OsString;
@@ -48,7 +10,6 @@
 // This is handy, because mysql defines its own Result type and we don't 
 // want to repeat std::result::Result
 type FnResult<R> = std::result::Result<R, Box<dyn Error>>;
-
 
 /// Opens a connection to a database and returns the resulting connection pool. 
 /// Takes configuration values from DB_PASSWORD, DB_USER, DB_HOST, DB_PORT and DB_DATABASE
@@ -66,7 +27,6 @@
 }
 
 /// Returns the nth positional argument sent to this process. If there are not enough
->>>>>>> 9ac8572c
 /// positional arguments, then this returns an error.
 fn get_nth_arg(n: usize) -> FnResult<OsString> {
     match env::args_os().nth(n) {
@@ -75,13 +35,6 @@
     }
 }
 
-<<<<<<< HEAD
-fn real_main() -> Result<(), Box<dyn Error>> {
-    let mut routes: HashMap<String, gtfs::Route> = HashMap::new();
-
-    gtfs::read_csv(get_nth_arg(1)?, &mut routes)?;
-    read_pb(get_nth_arg(2)?, &mut routes)?;
-=======
 /// Opens the database, reads schedule and transfers realtime data from 
 /// protobuffer file into the database.
 /// gtfs is read from the first command line parameter (url or path to zip or directory)
@@ -96,6 +49,5 @@
     let gtfs = Gtfs::new(gtfs_schedule_filename).expect("Gtfs deserialisierung");
     let mut imp = importer::Importer::new(&gtfs, &pool).expect("Could not create importer");
     imp.import_realtime_into_database(gtfs_realtime_filename)?;
->>>>>>> 9ac8572c
     Ok(())
 }