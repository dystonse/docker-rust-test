--- conflicted
+++ resolved
@@ -147,7 +147,6 @@
         Ok(())
     }
 
-<<<<<<< HEAD
     // create a single figure with stations along the x axis.
     // the y axis is, as usual, the proability between 0 and 1,
     // and the curves will be for specific delays.
@@ -288,58 +287,6 @@
                     },
                     None => {
                         
-=======
-    fn create_curves_for_route_variant(&self, route: &Route, route_variant: u64, agency_name: &str, db_items: &Vec<DbItem>) -> FnResult<()> {
-        let rows_matching_variant : Vec<_> = db_items.iter().filter(|item| item.route_variant == route_variant).collect();
-
-        let mode = match route.route_type {
-            RouteType::Tramway => "Straßenbahn",
-            RouteType::Bus => "Bus",
-            RouteType::Rail => "Zug",
-            RouteType::Subway => "U-Bahn",
-            _ => ""
-        };
-
-        let variant_as_string = Some(format!("{}", route_variant));
-        let trip = self.schedule.trips.values().filter(|trip| trip.route_id == *route.id && trip.route_variant == variant_as_string).next();
-        match trip {
-            None => {
-                println!("Could not find trip {}.", rows_matching_variant[0].trip_id);
-                Ok(())
-            },
-            Some(trip) => {
-                println!("Matching rows for route variant {} of route {}: {}", route_variant, route.short_name, rows_matching_variant.len());
-
-                let dirname = format!("data/curve_img/{}/Linie_{}/{}", agency_name, route.short_name, route_variant);
-                fs::create_dir_all(&dirname)?;                
-
-                let headsign = trip.trip_headsign.as_ref().unwrap_or(&trip.stop_times.last().unwrap().stop.name).clone();
-                let stop_count = trip.stop_times.len();
-
-                // threshold of delay secends that will be considered. 
-                // Every stop with more than t or less then -t delay will be ignored.
-                // TODO This is for testing / visualizing only!
-                let t = 500; 
-
-                // We need to make an image for each pair of start and end station along the route where
-                // the end station comes after the start station.AccessMode
-
-                // Also we will make a figure with departure delays at every stop:
-                let mut fg_all_stops = Figure::new();
-                let title = &format!("{} - {} Linie {} nach {} - Verspätung je Halt", agency_name, mode, route.short_name, headsign);
-                fg_all_stops.set_title(title);
-                let axes_all_stops = fg_all_stops.axes2d();
-
-                // Iterate over all start stations
-                for (i_s, st_s) in trip.stop_times.iter().enumerate() {
-                    // Locally select the rows which match the start station
-                    let rows_matching_start : Vec<_> = rows_matching_variant.iter().filter(|item| item.stop_id == st_s.stop.id).collect();
-
-                    let departues : Vec<f32> = rows_matching_start.iter().filter_map(|item| item.delay_departure).map(|d| d as f32).collect();
-                    if departues.len() > 5 {
-                        let color = format!("#{:x}", colorous::TURBO.eval_rational(i_s, stop_count));
-                        self.draw_to_figure(axes_all_stops, &departues, &color, None, false)?;
->>>>>>> 0492edbe
                     }
                 }
             }
@@ -389,7 +336,7 @@
             let departues : Vec<f32> = rows_matching_start.iter().filter_map(|item| item.delay_departure).map(|d| d as f32).collect();
             if departues.len() > 5 {
                 let color = format!("#{:x}", colorous::TURBO.eval_rational(i_s, stop_count));
-                self.draw_to_figure(axes_all_stops, &departues, &color, None, Some(&st_s.stop.name))?;
+                self.draw_to_figure(axes_all_stops, &departues, &color, None, Some(&st_s.stop.name), false)?;
             }
 
             // Iterate over end stations, and only use the ones after the start station
@@ -518,12 +465,9 @@
                 if slice.len() > 1 {
                     println!("Doing curve for {} with values from {} to {}.", mid, lower, upper);
                     let color = format!("#{:x}", colorous::PLASMA.eval_rational(i, markers.len()));
-<<<<<<< HEAD
-                    self.draw_to_figure(axes, &slice, &color, Some(*mid), None)?;
-=======
-                    self.draw_to_figure(axes, &slice, &color, Some(*mid), false)?;
-                    self.draw_to_figure(axes_na, &slice, &color, Some(*mid), true)?;
->>>>>>> 0492edbe
+
+                    self.draw_to_figure(axes, &slice, &color, Some(*mid), None, false)?;
+                    self.draw_to_figure(axes_na, &slice, &color, Some(*mid), None, true)?;
                 }
             }
             fg.save_to_svg(filename, 1024, 768)?;
@@ -572,11 +516,7 @@
     /// Draws a curve into `axes` using the data from `pairs`. If `focus` is Some, the data points whose delay is close to
     /// `focus` will be weighted most, whereas those close to the extremes (see local variables `min_delay` and `max_delay`) 
     /// will be weighted close to zero. Otherwise, all points will be weighted equally.
-<<<<<<< HEAD
-    fn draw_to_figure(&self, axes: &mut gnuplot::Axes2D, pairs: &Vec<f32>, color: &str, focus: Option<f32>, caption: Option<&String>) -> FnResult<()> {
-=======
-    fn draw_to_figure(&self, axes: &mut gnuplot::Axes2D, pairs: &Vec<f32>, color: &str, focus: Option<f32>, non_accumulated: bool) -> FnResult<()> {
->>>>>>> 0492edbe
+    fn draw_to_figure(&self, axes: &mut gnuplot::Axes2D, pairs: &Vec<f32>, color: &str, focus: Option<f32>, caption: Option<&String>, non_accumulated: bool) -> FnResult<()> {
         let min_delay = pairs.first().unwrap();
         let max_delay = pairs.last().unwrap();
 
