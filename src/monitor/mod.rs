--- conflicted
+++ resolved
@@ -462,19 +462,15 @@
 }
 
 
-<<<<<<< HEAD
 fn write_departure_output(
     mut w: &mut Vec<u8>, 
     dep: &DbPrediction, 
-    journey_data: &JourneyData,
+    _journey_data: &JourneyData,
     stop_data: &StopData,
     monitor: &Arc<Monitor>,
     min_time: NaiveDateTime,
     max_time: NaiveDateTime,
 ) -> FnResult<()> {
-=======
-fn write_departure_output(mut w: &mut Vec<u8>, dep: &DbPrediction, _journey_data: &JourneyData ,stop_data: &StopData, monitor: &Arc<Monitor>, min_time: NaiveDateTime, max_time: NaiveDateTime) -> FnResult<()> {
->>>>>>> 3750a940
     let md = dep.meta_data.as_ref().unwrap();
     let a_01 = dep.get_absolute_time_for_probability(0.01).unwrap();
     let a_50 = dep.get_absolute_time_for_probability(0.50).unwrap();
