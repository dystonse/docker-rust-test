use chrono::{Date, DateTime, Local, Duration, NaiveTime};
use chrono::offset::TimeZone;
use simple_error::bail;
use crate::{FnResult, OrError, date_and_time_local};
use crate::types::{EventType, VehicleIdentifier, GtfsDateTime};
use gtfs_structures::{Gtfs, RouteType, Stop, Trip};
use std::sync::Arc;
use regex::Regex;
use super::{Monitor, route_type_to_str, DbPrediction, time_curve::TimeCurve};
use geo::prelude::*;
use geo::{point, Point};
use std::collections::{HashSet, HashMap};
use std::iter::FromIterator;
use dystonse_curves::{IrregularDynamicCurve, Tup};
use mysql::*;
use mysql::prelude::*;

use percent_encoding::{percent_decode_str, CONTROLS, AsciiSet};

const PATH_ELEMENT_ESCAPE: &AsciiSet = &CONTROLS.add(b'/').add(b'?').add(b'"').add(b'`');

// radius in which we look for other stops close by to include their departures in a stop's page
const EXTENDED_STOPS_MAX_DISTANCE: f32 = 300.0; 

pub struct JourneyData {
    pub start_date_time: DateTime<Local>,
    pub components: Vec<JourneyComponent>,
    pub monitor: Arc<Monitor>,
}

#[derive(Debug, Clone)]
pub struct StopData {
    pub url: String,
    pub prev_component: Option<JourneyComponent>,

    pub stop_name: String,
    pub stops: Vec<Arc<Stop>>,
    pub stop_ids: Vec<String>,
    pub extended_stops: Vec<Arc<Stop>>,
    pub extended_stop_ids: Vec<String>,
    pub extended_stop_names: Vec<String>,
    pub extended_stops_distances: HashMap<String, f32>,

    pub start_curve: TimeCurve,
    pub start_prob: f32,
    pub arrival_trip_stop_index: Option<usize>,
}

impl StopData {
    // returns the previous TripData, if the previous component is a trip (and not a walk)
    pub fn get_previous_trip_data(&self) -> Option<Arc<TripData>> {
        if let Some(JourneyComponent::Trip(trip_data)) = &self.prev_component {
            Some(trip_data.clone())
        } else {
            None
        }
    }

    // calculates the maximum airline distance between the main stops of two StopData objects
    pub fn get_max_distance(&self, other_stop_data: &StopData) -> f32 {
        let other_stop_geos : Vec<Point<f64>> = other_stop_data.stops.iter().map(|stop| point!(x: stop.latitude.unwrap(), y: stop.longitude.unwrap())).collect();
        return self.get_max_distance_from_geos(&other_stop_geos);
    }

    // calculates the maximum airline distance between the main stops of a StopData object and a vector of (geo) points
    pub fn get_max_distance_from_geos(&self, other_stop_geos: & Vec<Point<f64>>) -> f32 {
        let this_stop_geos  : Vec<Point<f64>> = self.stops.iter().map(|stop| point!(x: stop.latitude.unwrap(), y: stop.longitude.unwrap())).collect();
        
        let mut max_distance = 0.0;
        for this_stop_geo in this_stop_geos {
            for other_stop_geo in other_stop_geos {
                max_distance = f32::max(max_distance, this_stop_geo.haversine_distance(&other_stop_geo) as f32);
            }
        }
        return max_distance;
    }
}

#[derive(Debug, Clone)]
pub struct TripData {
    pub url: String,
    pub prev_component: JourneyComponent,
    
    pub route_type: RouteType,
    pub route_name: String,
    pub trip_headsign: String,
    pub start_departure: DateTime<Local>,

    pub start_curve: TimeCurve,
    pub start_prob: f32,

    pub route_id: String,
    pub start_id: Option<String>,
    pub start_index: Option<usize>,
    pub vehicle_id: VehicleIdentifier,
}

impl TripData {
    pub fn get_previous_stop_data(&self) -> Option<Arc<StopData>> {
        if let JourneyComponent::Stop(stop_data) = &self.prev_component {
            Some(stop_data.clone())
        } else {
            None
        }
    }

    pub fn get_trip<'a>(&self, schedule: &'a Gtfs) -> FnResult<&'a Trip> {
        let trip : &Trip = schedule.get_trip(&self.vehicle_id.trip_id)?;
        Ok(trip)
    }
}

#[derive(Debug, Clone)]
pub struct WalkData {
    pub url: String,
    pub prev_component: JourneyComponent,
    
    pub start_curve: TimeCurve,
    pub start_prob: f32,
}

#[derive(Debug, Clone)]
pub enum JourneyComponent {
    Stop(Arc<StopData>),
    Trip(Arc<TripData>),
    Walk(Arc<WalkData>),
}

impl JourneyComponent {
    pub fn get_curve(&self) -> &TimeCurve {
        match self {
            JourneyComponent::Stop(stop_data) => &stop_data.start_curve,
            JourneyComponent::Trip(trip_data) => &trip_data.start_curve,
            JourneyComponent::Walk(walk_data) => &walk_data.start_curve,
        }
    }

    pub fn get_prob(&self) -> f32 {
        match self {
            JourneyComponent::Stop(stop_data) => stop_data.start_prob,
            JourneyComponent::Trip(trip_data) => trip_data.start_prob,
            JourneyComponent::Walk(walk_data) => walk_data.start_prob,
        }
    }

    pub fn get_prev(&self) -> Option<JourneyComponent> {
        match self {
            JourneyComponent::Stop(stop_data) => stop_data.prev_component.clone(),
            JourneyComponent::Trip(trip_data) => Some(trip_data.prev_component.clone()),
            JourneyComponent::Walk(walk_data) => Some(walk_data.prev_component.clone()),
        }
    }

    pub fn get_url(&self) -> &String {
        match self {
            JourneyComponent::Stop(stop_data) => &stop_data.url,
            JourneyComponent::Trip(trip_data) => &trip_data.url,
            JourneyComponent::Walk(walk_data) => &walk_data.url,
        }
    }
}

impl JourneyData {
    // parse string vector (from URL) to get all necessary data
    pub fn new(journey: &[String], monitor: Arc<Monitor>) -> FnResult<Self> {
        println!("JourneyData::new with {:?}", journey);
        
        let mut journey_data = JourneyData{
            components: Vec::new(),
            monitor: monitor.clone(),
            start_date_time: Local::now(), // will be overwritten during parse 
        };

        journey_data.parse_journey(journey)?;

        Ok(journey_data)
    }

    pub fn parse_journey(&mut self, journey: &[String]) -> FnResult<()> {
        let mut journey_iter = journey.iter();
        let timestring = journey_iter.next().unwrap(); 
        self.start_date_time = Local.datetime_from_str(timestring, "%d.%m.%y %H:%M")?;

        let mut prev_component: Option<JourneyComponent> = None;
        let mut expect_stop = true;

        for string in journey_iter {
            //let decoded_string = &utf8_percent_encode(&string, PATH_ELEMENT_ESCAPE).to_string();
            let component = if expect_stop {
                expect_stop = false;
                self.parse_stop_data(string, prev_component)?
            } else {
                expect_stop = true;
                if string == "Fußweg" {
                    self.parse_walk_data(string, prev_component.unwrap())?
                } else {
                    self.parse_trip_data(string, prev_component.unwrap())?
                }
            };
            self.components.push(component.clone());
            prev_component = Some(component);
        }
        Ok(())
    }

    pub fn parse_walk_data(&self, walk_string: &str, prev_component: JourneyComponent) -> FnResult<JourneyComponent> {
        Ok(JourneyComponent::Walk(Arc::new(WalkData{
            prev_component: prev_component.clone(),
            url: format!("{}{}/", prev_component.get_url(), "Fußweg"),
            start_curve: prev_component.get_curve().clone(),
            start_prob: prev_component.get_prob(),
        })))
    }

    pub fn parse_stop_data(&self, stop_string: &str, prev_component: Option<JourneyComponent>) -> FnResult<JourneyComponent> {
        let stop_name = percent_decode_str(stop_string).decode_utf8_lossy().to_string();

        let url = if let Some(prev) = &prev_component {
            format!("{}{}/", prev.get_url(), stop_string)
        } else {
            format!("/{}/{}/", self.start_date_time.format("%d.%m.%y %H:%M"), stop_string)
        };

        let stops : Vec<Arc<Stop>> = self.monitor.schedule.stops.iter().filter_map(|(_id, stop)| if stop_name == stop.name {Some(stop.clone())} else {None}).collect();

        if stops.is_empty() {
            bail!("No stops found for stop_name {}", stop_name);
        }

        let stop_geos : Vec<_> = stops.iter().map(|stop| point!(x: stop.latitude.unwrap(), y: stop.longitude.unwrap())).collect();

        // search nearby stops
        let mut extended_stops : Vec<Arc<Stop>> = Vec::new();
        let mut extended_stop_ids : HashSet<String> = HashSet::new();
        let mut extended_stop_names : HashSet<String> = HashSet::new();
        let mut extended_stops_distances : HashMap<String, f32> = HashMap::new();
        for (other_stop_id, other_stop) in &self.monitor.schedule.stops {
            let other_stop_geo = point!(x: other_stop.latitude.unwrap(), y: other_stop.longitude.unwrap());
            for stop_geo in &stop_geos {
                let distance = stop_geo.haversine_distance(&other_stop_geo) as f32;
                if distance < EXTENDED_STOPS_MAX_DISTANCE {
                    //println!("Added in {:>3.0} distance: {}.", distance, other_stop.name);
                    extended_stops.push(other_stop.clone());
                    extended_stop_ids.insert(other_stop_id.clone());
                    if let Some(d) =  extended_stops_distances.get(other_stop_id) {
                        if *d < distance {
                            extended_stops_distances.insert(other_stop_id.clone(), distance);
                            // println!("Added in {:>3.0} distance: {}.", distance, other_stop.name);
                        }
                    } else {
                        if !stops.iter().any(|stop| stop.id == *other_stop_id) { //don't insert the main stop
                           extended_stops_distances.insert(other_stop_id.clone(), distance as f32); 
                           // println!("Added in {:>3.0} distance: {}.", distance, other_stop.name);
                        }
                    }
                    extended_stop_names.insert(other_stop.name.clone());
                }
            }
        }

        // create info for previous trip/arrival:
        let mut start_curve: TimeCurve;
        //let mut arrival_time_min : Option<DateTime<Local>> = None;
        let mut start_prob: f32;
        let mut arrival_trip_stop_index : Option<usize> = None;
        
        if let Some(prev) = &prev_component {
            if let JourneyComponent::Trip(trip_data) = prev {
                if let Ok(trip) = self.monitor.schedule.get_trip(&trip_data.vehicle_id.trip_id) {

                    // in the next part we find the stop_time at which we get off the vehicle,
                    // and we must check that it's stop_sequence is higher than the stop_sequence on
<<<<<<< HEAD
                    // which we get onto the vehicle earlyer.
                    if let Some(stop_time) = &trip.stop_times.iter().filter(|st| st.stop.name == stop_name).next(){
                        //set some of the arrival trip info:
                        arrival_trip_stop_index = Some(trip.get_stop_index_by_stop_sequence(stop_time.stop_sequence)?);
                        vehicle_id = Some(trip_data.vehicle_id.clone());
                        
                        if let Ok(a_curve) = get_curve_for(self.monitor.clone(), &stop_time.stop.id, &trip_data.vehicle_id, EventType::Arrival){
                            let scheduled_arrival = date_and_time_local(&trip_data.vehicle_id.start.date(), stop_time.arrival_time.unwrap() as i32);
                            start_curve = TimeCurve::new(a_curve, scheduled_arrival);
                            start_prob = prev.get_prob();
                        } else {
                            bail!("Could not get curve.");
                        }
=======
                    // which we got onto the vehicle earlier 
                    // (when we didn't do this, ring routes could travel back in time :D)

                    let start_sequence = trip.stop_times[trip_data.start_index.unwrap()].stop_sequence;

                    let stop_time = trip.stop_times.iter().filter(|st| st.stop.name == stop_name)
                    .filter(|st| st.stop_sequence > start_sequence).next().or_error("Could not get matching stop_time")?;

                    //set some of the arrival trip info:
                    arrival_trip_stop_index = Some(trip.get_stop_index_by_stop_sequence(stop_time.stop_sequence)?);
                    
                    if let Ok(a_curve) = get_curve_for(self.monitor.clone(), stop_time.stop_sequence, &trip_data.vehicle_id, EventType::Arrival){
                        let scheduled_arrival = date_and_time_local(&trip_data.vehicle_id.start_date, stop_time.arrival_time.unwrap() as i32);
                        start_curve = TimeCurve::new(a_curve, scheduled_arrival);
                        start_prob = prev.get_prob();
>>>>>>> e1721d7d
                    } else {
                        bail!("Could not get curve.");
                    }
                } else {
                    bail!("Could not get trip.");
                }
            } else if let JourneyComponent::Walk(walk_data) = prev {
                if let JourneyComponent::Stop(prev_stop) = &walk_data.prev_component {
                    let distance_meters = prev_stop.get_max_distance_from_geos(&stop_geos);
                    let walk_duration_curve: IrregularDynamicCurve<f32, f32> = get_walk_time(distance_meters);
                    let walk_start_curve: TimeCurve = walk_data.start_curve.clone();
                    let walk_end_curve = walk_start_curve.add_duration_curve(&walk_duration_curve);
                    // can't touch this!
                    //walk_data.distance = Some(distance_meters);
                    
                    start_curve = walk_end_curve;
                    // the chance to miss the transfer into a walk is zero, so we can carry over the probability from before:
                    start_prob = walk_data.start_prob; 
                } else {
                    bail!("Walk has no prev stop component.");
                }
            } else {
                bail!("Stop has no plausible prev component.");
            }
        } else { //first stop has no trip_data for arrival
            start_prob = 1.0;
            start_curve = TimeCurve::new(
                IrregularDynamicCurve::new(vec![ Tup{x:-30.0, y:0.0}, Tup{x:30.0, y:1.0}, ]),
                self.start_date_time
            );
        }

        Ok(JourneyComponent::Stop(Arc::new(StopData{
            prev_component: prev_component.clone(),
            stop_name,
            stop_ids: stops.iter().map(|stop| stop.id.clone()).collect(),
            stops,
            extended_stops,
            extended_stop_ids: Vec::from_iter(extended_stop_ids),
            extended_stop_names: Vec::from_iter(extended_stop_names),
            extended_stops_distances,
            url,
            start_curve,
            start_prob,
            arrival_trip_stop_index,
        })))
    }


    pub fn parse_trip_data(&self, trip_string: &str, prev_component: JourneyComponent) -> FnResult<JourneyComponent> {
        let stop_data = if let JourneyComponent::Stop(stop) = &prev_component {
            stop
        } else {
            bail!("Need stop before trip.");
        };

        let url = format!("{}{}/", prev_component.get_url(), trip_string);

        // Regex to parse stuff like: "Bus 420 nach Wolfenbüttel Bahnhof um 21:39", 
        // or more generally: route_type route_name nach trip_headsign um start_departure.time
        lazy_static! {
            static ref TRIP_REGEX: Regex = Regex::new(r"(\S+) (.+) nach (.+) um (\d\d:\d\d)").unwrap(); // can't fail because our hard-coded regex is known to be ok
        }

        let trip_element_captures = TRIP_REGEX
            .captures(&trip_string)
            .or_error(&format!(
            "Trip string does not contain a valid trip descriptor: '{}'",
            trip_string
        ))?;

        let route_type_string: String = trip_element_captures[1].to_string();
        let mut route_type;
        let route_name: String = trip_element_captures[2].to_string();
        let trip_headsign: String = percent_decode_str(&trip_element_captures[3]).decode_utf8_lossy().to_string();
        let some_trip_headsign = Some(trip_headsign.clone());
        let time: NaiveTime = NaiveTime::parse_from_str(&trip_element_captures[4], "%H:%M")?;
        
        let start_departure_date: Date<Local> = self.start_date_time.date();
        // here we assume that we don't have journeys that span more than 24 hours:
        // TODO Duration::hours(-5) is just a wild guess at how long ago a trip might have been scheduled
        // and still be a trip in the near future.
        let start_departure = if time - self.start_date_time.time() >= Duration::hours(-5) {
            start_departure_date.and_time(time).unwrap()
        } else {
            start_departure_date.and_time(time).unwrap() + Duration::days(1)
        };

        // now we will need the schedule, and info about the stop from where we want to start...

        for (id, trip) in &self.monitor.schedule.trips {
            // look up the trips by headsign
            if trip.trip_headsign != some_trip_headsign {
                continue;
            }

            // look up trips with route (by route name and route type)
            if let Ok(route) = self.monitor.schedule.get_route(&trip.route_id) {
                if route.short_name != route_name {
                    continue;
                }

                // TODO use translated route type names!!
                if route_type_to_str(route.route_type) != route_type_string {
                    continue;
                } else {
                    route_type = route.route_type;
                }
            } else {
                // could not find route -> then we don't want to use this trip
                continue; 
            }

            // then, filter trips by date (we only want trips that are scheduled to the start_departure_date or the previous or next day)
            let trip_days : Vec<u16> = self.monitor.schedule.trip_days(&trip.service_id, (start_departure_date - Duration::days(1)).naive_local());
            let filtered_trip_days : Vec<_> = trip_days.iter().filter(|d| **d <= 2).collect();
            if  filtered_trip_days.is_empty() {
                continue;
            } else {
                // only use trips that include the stop we want to start from:
                for stop_time in trip.stop_times.iter().filter(|st| stop_data.extended_stop_names.contains(&st.stop.name)) {
                    if let Some(scheduled_departure) = stop_time.departure_time {
                        for d in &filtered_trip_days {
                            // find out for what time this trip is scheduled to depart from the stop we're looking at:
                            // TODO I have no idea what this `- 1` is doing
                            let scheduled_datetime = GtfsDateTime::new(start_departure.date() + Duration::days(**d as i64 - 1), scheduled_departure as i32);
                            // compare if this is the one we're looking for:
                            if scheduled_datetime.date_time() != start_departure {
                                continue;
                            } else {
                                // now we can finally gather the remaining info:
                                let route_id = trip.route_id.clone();
                                let start_id = Some(stop_time.stop.id.clone());
                                let start_index = Some(trip.get_stop_index_by_stop_sequence(stop_time.stop_sequence).unwrap());
                                let vehicle_id = VehicleIdentifier {
                                    start: scheduled_datetime.clone(),
                                    trip_id: id.clone()
                                };

                                // set curve and prob for departure at first stop:
                                let (start_curve, start_prob) = if let Ok(s_d_curve) = get_curve_for(
                                    self.monitor.clone(), 
                                    stop_time.stop_sequence, 
                                    &vehicle_id,
                                    EventType::Departure
                                ) {
<<<<<<< HEAD
                                    let departure_curve = TimeCurve::new(s_d_curve, scheduled_datetime.date_time());
                                    let start_departure_prob = stop_data.start_curve.get_transfer_probability(&departure_curve);
=======
                                    let departure_curve = TimeCurve::new(s_d_curve, scheduled_datetime);
                                    let start_departure_prob = stop_data.start_curve.get_transfer_probability(&departure_curve) * stop_data.start_prob;
>>>>>>> e1721d7d
                                    (departure_curve, start_departure_prob)
                                } else {
                                    bail!("Could not get curves for trip.");
                                };

                                // now we can finally make our struct from all the gathered info :)
                                let trip_data = TripData{
                                    prev_component: prev_component.clone(),
                                    url,
                                    route_type,
                                    route_name,
                                    trip_headsign,
                                    start_departure,
                                    vehicle_id,
                                    route_id,
                                    start_id,
                                    start_index,
                                    start_curve,
                                    start_prob,
                                };

                                return Ok(JourneyComponent::Trip(Arc::new(trip_data)));
                            }
                         }
                    }
                }
            }
        }

        bail!("Trip not found")
    }

    pub fn get_last_component(&self) -> Option<JourneyComponent> {
        if self.components.is_empty() {
            None
        } else {
            Some(self.components.last().unwrap().clone())
        }
    }
}

pub fn get_curve_for(monitor: Arc<Monitor>, stop_sequence: u16, vehicle_id: &VehicleIdentifier, et: EventType) -> FnResult<IrregularDynamicCurve<f32, f32>> {

    if let Ok(pred) = get_prediction_for_first_line(monitor, stop_sequence, vehicle_id, et) {
        return Ok(pred.prediction_curve.clone());
    };
    
    bail!("no curve found for {:?} at stop {} in trip {:?}", et, stop_sequence, vehicle_id.trip_id);
}

pub fn get_prediction_for_first_line(monitor: Arc<Monitor>, stop_sequence: u16, vehicle_id: &VehicleIdentifier, et: EventType) -> FnResult<DbPrediction> {
    
    let mut conn = monitor.pool.get_conn()?;

    let stmt = conn.prep(
        r"SELECT 
            `route_id`,
            `trip_id`,
            `trip_start_date`,
            `trip_start_time`,
            `prediction_min`, 
            `prediction_max`,
            `precision_type`,
            `origin_type`,
            `sample_size`,
            `prediction_curve`,
            `stop_id`,
            `stop_sequence`
        FROM
            `predictions` 
        WHERE 
            `source`=:source AND 
            `event_type`=:event_type AND
            `stop_sequence`=:stop_sequence AND
            `trip_id`=:trip_id AND
            `trip_start_date`=:trip_start_date AND
            `trip_start_time`=:trip_start_time",
    )?;

    let mut result = conn.exec_iter(
        &stmt,
        params! {
            "source" => &monitor.source,
            "event_type" => et.to_int(),
            "stop_sequence" => stop_sequence,
            "trip_id" => &vehicle_id.trip_id,
            "trip_start_date" => vehicle_id.start.date().naive_local(),
            "trip_start_time" => vehicle_id.start.duration(),
        },
    )?;

    let result_set = result.next_set().unwrap()?;

    let db_predictions: Vec<_> = result_set
        .map(|row| {
            let item: DbPrediction = from_row(row.unwrap());
            item
        })
        .collect();

    if let Some(pred) = db_predictions.first() {
        return Ok(pred.clone());
    };
    
    bail!("no prediction found for {:?} at stop {} in trip {:?}", et, stop_sequence, vehicle_id.trip_id);
}

pub fn get_walk_time(distance_meters: f32) -> IrregularDynamicCurve<f32, f32> {
    if distance_meters < 20.0 {
        return IrregularDynamicCurve::new(vec![Tup{x: -12.0, y: 0.0},Tup{x: 12.0, y: 1.0}]);
    }

    // assing a factor to the distance, which is measured as air-line distance, to account for detours.
    let min_distance_factor = 1.0;
    // for short distances (near 0m), assume a factor of 1.8, for long distances (near 500m) assume a factor of 1.4.
    let max_distance_factor = 1.4 + f32::max(0.0, f32::min(0.4, (500.0 - distance_meters) / 500.0 * 0.4));

    // people have different walking speeds. Walk speed numbers taken from https://de.wikipedia.org/wiki/Schrittgeschwindigkeit
    let min_walk_speed = 0.8; // m/s
    let _max_walk_speed = 1.65; // m/s
    let max_sprint_speed = 3.5; // m/s taken from personal training

    // additional time needed to orient, regardless of actual distance
    let min_delay = 10.0; // s
    let max_delay = 45.0; // s

    let min_duration = distance_meters * min_distance_factor / max_sprint_speed + min_delay; // s
    let max_duration = distance_meters * max_distance_factor / min_walk_speed + max_delay; // s
    
    let mut points = Vec::with_capacity(22);

    // Fake a normal distribution by taking a nice slice out of a cosine's square root.
    let pi = std::f32::consts::PI;
    for p in (0..101).step_by(5) {
        let duration = min_duration + (max_duration - min_duration) * p as f32 / 100.0;
        let scaled_x = pi + pi * p as f32 / 100.0;
        let y = (f32::cos(scaled_x).abs().sqrt() * f32::cos(scaled_x).signum() + 1.0) / 2.0;
        points.push(Tup{x: duration, y});
    }

    let mut curve = IrregularDynamicCurve::new(points);
    curve.simplify(0.01);
    return curve;
}<|MERGE_RESOLUTION|>--- conflicted
+++ resolved
@@ -270,21 +270,7 @@
 
                     // in the next part we find the stop_time at which we get off the vehicle,
                     // and we must check that it's stop_sequence is higher than the stop_sequence on
-<<<<<<< HEAD
-                    // which we get onto the vehicle earlyer.
-                    if let Some(stop_time) = &trip.stop_times.iter().filter(|st| st.stop.name == stop_name).next(){
-                        //set some of the arrival trip info:
-                        arrival_trip_stop_index = Some(trip.get_stop_index_by_stop_sequence(stop_time.stop_sequence)?);
-                        vehicle_id = Some(trip_data.vehicle_id.clone());
-                        
-                        if let Ok(a_curve) = get_curve_for(self.monitor.clone(), &stop_time.stop.id, &trip_data.vehicle_id, EventType::Arrival){
-                            let scheduled_arrival = date_and_time_local(&trip_data.vehicle_id.start.date(), stop_time.arrival_time.unwrap() as i32);
-                            start_curve = TimeCurve::new(a_curve, scheduled_arrival);
-                            start_prob = prev.get_prob();
-                        } else {
-                            bail!("Could not get curve.");
-                        }
-=======
+
                     // which we got onto the vehicle earlier 
                     // (when we didn't do this, ring routes could travel back in time :D)
 
@@ -297,10 +283,9 @@
                     arrival_trip_stop_index = Some(trip.get_stop_index_by_stop_sequence(stop_time.stop_sequence)?);
                     
                     if let Ok(a_curve) = get_curve_for(self.monitor.clone(), stop_time.stop_sequence, &trip_data.vehicle_id, EventType::Arrival){
-                        let scheduled_arrival = date_and_time_local(&trip_data.vehicle_id.start_date, stop_time.arrival_time.unwrap() as i32);
+                        let scheduled_arrival = date_and_time_local(&trip_data.vehicle_id.start.date(), stop_time.arrival_time.unwrap() as i32);
                         start_curve = TimeCurve::new(a_curve, scheduled_arrival);
                         start_prob = prev.get_prob();
->>>>>>> e1721d7d
                     } else {
                         bail!("Could not get curve.");
                     }
@@ -447,13 +432,8 @@
                                     &vehicle_id,
                                     EventType::Departure
                                 ) {
-<<<<<<< HEAD
                                     let departure_curve = TimeCurve::new(s_d_curve, scheduled_datetime.date_time());
-                                    let start_departure_prob = stop_data.start_curve.get_transfer_probability(&departure_curve);
-=======
-                                    let departure_curve = TimeCurve::new(s_d_curve, scheduled_datetime);
                                     let start_departure_prob = stop_data.start_curve.get_transfer_probability(&departure_curve) * stop_data.start_prob;
->>>>>>> e1721d7d
                                     (departure_curve, start_departure_prob)
                                 } else {
                                     bail!("Could not get curves for trip.");
